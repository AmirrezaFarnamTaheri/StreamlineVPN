<!DOCTYPE html>
<html lang="en">
<head>
    <meta charset="UTF-8">
    <meta name="viewport" content="width=device-width, initial-scale=1.0">
    <title>StreamlineVPN Control Center</title>
    <script src="/api-base.js"></script>
    <script src="https://cdn.tailwindcss.com"></script>
    <link href="https://fonts.googleapis.com/css2?family=Inter:wght@300;400;500;600;700;800&display=swap" rel="stylesheet">
    <link rel="stylesheet" href="/assets/css/style.css">
</head>
<body class="bg-darker text-light">
    <div class="container mx-auto px-4 py-8 max-w-7xl">
        <!-- Header -->
        <header class="flex items-center justify-between mb-12">
            <div class="flex items-center space-x-4">
                <img src="/assets/logo.svg" alt="StreamlineVPN Logo" class="h-10 w-10">
                <h1 class="text-2xl font-bold">StreamlineVPN</h1>
            </div>
            <div class="text-sm text-gray">Status: <span class="text-success">Operational</span></div>
        </header>

        <!-- Stats -->
        <div class="grid grid-cols-1 md:grid-cols-2 lg:grid-cols-4 gap-6 mb-10">
            <div class="glass p-6">
                <div class="text-sm text-gray mb-2">Total Configs</div>
                <div id="totalConfigs" class="text-3xl font-bold">0</div>
            </div>
            <div class="glass p-6">
                <div class="text-sm text-gray mb-2">Active Sources</div>
                <div id="activeSources" class="text-3xl font-bold">0</div>
            </div>
            <div class="glass p-6">
                <div class="text-sm text-gray mb-2">Success Rate</div>
                <div id="successRate" class="text-3xl font-bold">0%</div>
            </div>
            <div class="glass p-6">
                <div class="text-sm text-gray mb-2">Avg Quality</div>
                <div id="avgQuality" class="text-3xl font-bold">0.0</div>
            </div>
        </div>

        <!-- Tabs -->
        <div class="mb-8">
            <div class="border-b border-gray-700">
                <nav class="-mb-px flex space-x-8" aria-label="Tabs" id="tablist">
                    <button data-tab="dashboard" class="tab-btn whitespace-nowrap py-4 px-1 border-b-2 font-medium text-sm">Dashboard</button>
                    <button data-tab="process" class="tab-btn whitespace-nowrap py-4 px-1 border-b-2 font-medium text-sm">Process</button>
                    <button data-tab="configs" class="tab-btn whitespace-nowrap py-4 px-1 border-b-2 font-medium text-sm">Configurations</button>
                    <button data-tab="sources" class="tab-btn whitespace-nowrap py-4 px-1 border-b-2 font-medium text-sm">Sources</button>
                    <button data-tab="terminal" class="tab-btn whitespace-nowrap py-4 px-1 border-b-2 font-medium text-sm">Terminal</button>
                </nav>
            </div>
        </div>

        <!-- Tab Content -->
        <div class="glass-dark p-8">
            <!-- Dashboard Tab -->
            <div id="dashboard-tab" class="tab-content" role="tabpanel">
                <h2 class="text-2xl font-bold mb-6">System Overview</h2>
                <div class="h-96">
                    <canvas id="chart"></canvas>
                </div>
            </div>

            <!-- Process Tab -->
            <div id="process-tab" class="tab-content" role="tabpanel">
                <h2 class="text-2xl font-bold mb-6">Process Configurations</h2>
                
                <div class="space-y-6 max-w-lg mx-auto">
                    <div>
                        <label for="configPath" class="block text-sm font-medium text-gray mb-2">Configuration Path</label>
                        <input type="text" id="configPath" value="config/sources.yaml"
                               class="w-full px-4 py-2 rounded-lg bg-dark border border-gray-700 focus:ring-primary focus:border-primary transition">
                    </div>
                    
                    <div>
                        <label class="block text-sm font-medium text-gray mb-2">Output Formats</label>
                        <div class="grid grid-cols-2 gap-4">
                            <label class="flex items-center space-x-3"><input type="checkbox" class="format-cb h-4 w-4 rounded bg-dark border-gray-600 text-primary focus:ring-primary" value="json" checked> <span>JSON</span></label>
                            <label class="flex items-center space-x-3"><input type="checkbox" class="format-cb h-4 w-4 rounded bg-dark border-gray-600 text-primary focus:ring-primary" value="clash" checked> <span>Clash</span></label>
                            <label class="flex items-center space-x-3"><input type="checkbox" class="format-cb h-4 w-4 rounded bg-dark border-gray-600 text-primary focus:ring-primary" value="singbox" checked> <span>Singbox</span></label>
                            <label class="flex items-center space-x-3"><input type="checkbox" class="format-cb h-4 w-4 rounded bg-dark border-gray-600 text-primary focus:ring-primary" value="base64"> <span>Base64</span></label>
                        </div>
                    </div>
                    
                    <button id="startProcessingBtn" class="w-full py-3 bg-primary hover:bg-primary-dark rounded-lg font-semibold transition-all duration-300" type="button" aria-label="Start processing configurations">
                        Start Processing
                    </button>
                    
                    <div id="progressBar" class="hidden" aria-live="polite">
                        <div class="w-full bg-dark rounded-full h-2.5">
                            <div id="progressFill" class="bg-gradient-to-r from-primary to-success h-full rounded-full transition-all" style="width: 0%"></div>
                        </div>
                        <div id="progressText" class="text-sm mt-2 text-gray" aria-live="polite"></div>
                    </div>
                </div>
            </div>

            <!-- Configurations Tab -->
            <div id="configs-tab" class="tab-content" role="tabpanel">
                <h2 class="text-2xl font-bold mb-6">Available Configurations</h2>
                <div id="configsList" class="grid grid-cols-1 md:grid-cols-2 lg:grid-cols-3 gap-4"></div>
            </div>

            <!-- Sources Tab -->
            <div id="sources-tab" class="tab-content" role="tabpanel">
                <h2 class="text-2xl font-bold mb-6">VPN Sources</h2>
                <div id="sourcesList" class="space-y-4"></div>
            </div>

            <!-- Terminal Tab -->
            <div id="terminal-tab" class="tab-content" role="tabpanel">
                <h2 class="text-2xl font-bold mb-6">Logs</h2>
                <div class="terminal" id="terminal" role="log" aria-live="polite" aria-atomic="false">
                    <div class="text-success">StreamlineVPN Terminal v2.0 :: Ready</div>
                </div>
            </div>
        </div>
    </div>

    <script src="https://cdn.jsdelivr.net/npm/chart.js"></script>
<<<<<<< HEAD
    <script>
        // API Configuration
        const API_BASE = (() => {
            // Prefer value injected by the static server if present
            const injected = window.__API_BASE__;
            if (typeof injected === 'string' && injected.startsWith('http')) return injected;
            const hostname = window.location.hostname;
            if (hostname === 'localhost' || hostname === '127.0.0.1') {
                return `http://${hostname}:8080`;
            }
            return `${window.location.protocol}//${window.location.host}`;
        })();
        
        console.log('API Base:', API_BASE);

        // Global state
        let chart = null;
        let currentTab = 'dashboard';
        
        // Initialize
        document.addEventListener('DOMContentLoaded', () => {
            initChart();
            loadStatistics();
            setInterval(loadStatistics, 5000);
        });
        
        // Tab switching
        function switchTab(tab, btnEl) {
            document.querySelectorAll('.tab-content').forEach(el => {
                el.classList.remove('active');
                el.setAttribute('hidden', '');
            });
            document.getElementById(`${tab}-tab`).classList.add('active');
            document.getElementById(`${tab}-tab`).removeAttribute('hidden');
            
            document.querySelectorAll('.tab-btn').forEach(btn => {
                btn.classList.remove('bg-white/20');
                btn.setAttribute('aria-selected', 'false');
                btn.setAttribute('tabindex', '-1');
            });
            if (btnEl) {
                btnEl.classList.add('bg-white/20');
                btnEl.setAttribute('aria-selected', 'true');
                btnEl.setAttribute('tabindex', '0');
                btnEl.focus();
            }
            
            currentTab = tab;

            if (tab === 'configs') loadConfigurations();
            if (tab === 'sources') loadSources();
        }

        // Keyboard navigation for tabs (left/right arrows)
        document.getElementById('tablist').addEventListener('keydown', (e) => {
            const tabs = Array.from(document.querySelectorAll('#tablist [role="tab"]'));
            const currentIndex = tabs.findIndex(t => t.getAttribute('aria-selected') === 'true');
            if (e.key === 'ArrowRight' || e.key === 'ArrowLeft') {
                e.preventDefault();
                let nextIndex = currentIndex;
                if (e.key === 'ArrowRight') nextIndex = (currentIndex + 1) % tabs.length;
                if (e.key === 'ArrowLeft') nextIndex = (currentIndex - 1 + tabs.length) % tabs.length;
                const nextTab = tabs[nextIndex];
                const tabId = nextTab.id.replace('tab-', '');
                switchTab(tabId, nextTab);
            }
        });
        
        // Initialize chart
        function initChart() {
            const ctx = document.getElementById('chart').getContext('2d');
            chart = new Chart(ctx, {
                type: 'line',
                data: {
                    labels: [],
                    datasets: [{
                        label: 'Configurations',
                        data: [],
                        borderColor: 'rgb(99, 102, 241)',
                        backgroundColor: 'rgba(99, 102, 241, 0.1)',
                        tension: 0.4
                    }]
                },
                options: {
                    responsive: true,
                    maintainAspectRatio: false,
                    plugins: {
                        legend: {
                            labels: { color: 'white' }
                        }
                    },
                    scales: {
                        x: {
                            ticks: { color: 'white' },
                            grid: { color: 'rgba(255,255,255,0.1)' }
                        },
                        y: {
                            ticks: { color: 'white' },
                            grid: { color: 'rgba(255,255,255,0.1)' }
                        }
                    }
                }
            });
        }
        
        // Load statistics
        async function loadStatistics() {
            try {
                const response = await fetch(`${API_BASE}/api/v1/statistics`);
                const contentType = response.headers.get('content-type') || '';
                if (!response.ok || !contentType.includes('application/json')) {
                    const text = await response.text();
                    throw new Error(`HTTP ${response.status}: ${text.substring(0, 100)}`);
                }
                const stats = await response.json();
                
                const totalConfigs = Number(stats.total_configs) || 0;
                const activeSources = (
                    Number(stats.active_sources) || Number(stats.total_sources) || Number(stats.successful_sources) || 0
                );
                const successRatePct = Math.round(((typeof stats.success_rate === 'number' ? stats.success_rate : 0) * 100));
                const avgQualityVal = (typeof stats.avg_quality === 'number' ? stats.avg_quality : 0);

                document.getElementById('totalConfigs').textContent = totalConfigs;
                document.getElementById('activeSources').textContent = activeSources;
                document.getElementById('successRate').textContent = successRatePct + '%';
                document.getElementById('avgQuality').textContent = avgQualityVal.toFixed(2);

                // Update chart
                if (chart) {
                    const time = new Date().toLocaleTimeString();
                    chart.data.labels.push(time);
                    chart.data.datasets[0].data.push(totalConfigs);

                    if (chart.data.labels.length > 10) {
                        chart.data.labels.shift();
                        chart.data.datasets[0].data.shift();
                    }

                    chart.update();
                }
            } catch (error) {
                console.error('Failed to load statistics:', error);
            }
        }
        
        // Load configurations
        async function loadConfigurations() {
            try {
                const response = await fetch(`${API_BASE}/api/v1/configurations?limit=50`);
                const contentType = response.headers.get('content-type') || '';
                if (!response.ok || !contentType.includes('application/json')) {
                    const text = await response.text();
                    throw new Error(`HTTP ${response.status}: ${text.substring(0, 100)}`);
                }
                const data = await response.json();

                const container = document.getElementById('configsList');
                container.innerHTML = '';

                if (data.configurations && data.configurations.length > 0) {
                    data.configurations.forEach(config => {
                        const div = document.createElement('div');
                        div.className = 'glass rounded-lg p-4';
                        div.innerHTML = `
                            <div class="flex justify-between">
                                <div>
                                    <span class="font-semibold">${config.protocol}</span>
                                    <span class="text-sm opacity-70 ml-2">${config.server}:${config.port}</span>
                                </div>
                                <div>
                                    <span class="text-sm">Quality: ${(config.quality_score * 100).toFixed(0)}%</span>
                                </div>
                            </div>
                        `;
                        container.appendChild(div);
                    });
                } else {
                    container.innerHTML = '<div class="text-center opacity-70">No configurations available</div>';
                }
            } catch (error) {
                console.error('Failed to load configurations:', error);
            }
        }

        // Load sources
        async function loadSources() {
            try {
                const response = await fetch(`${API_BASE}/api/v1/sources`);
                const contentType = response.headers.get('content-type') || '';
                if (!response.ok || !contentType.includes('application/json')) {
                    const text = await response.text();
                    throw new Error(`HTTP ${response.status}: ${text.substring(0, 100)}`);
                }
                const data = await response.json();

                const container = document.getElementById('sourcesList');
                container.innerHTML = '';

                if (data.sources && data.sources.length > 0) {
                    data.sources.forEach(source => {
                        // Build a concise display name without showing full root
                        let displayName = source.url || '';
                        try {
                            const u = new URL(displayName);
                            const parts = u.pathname.split('/').filter(Boolean);
                            const tail = parts.slice(-2).join('/');
                            displayName = tail ? `${u.hostname}/…/${tail}` : u.hostname;
                        } catch (e) {
                            // Fallback: truncate
                            if (displayName.length > 40) {
                                displayName = `…${displayName.slice(-40)}`;
                            }
                        }

                        const successRate = typeof source.success_rate === 'number'
                            ? Math.round(source.success_rate * 100)
                            : undefined;
                        const configs = source.configs ?? source.avg_config_count ?? 0;

                        const div = document.createElement('div');
                        div.className = 'glass rounded-lg p-4';
                        div.innerHTML = `
                            <div class="flex justify-between items-center">
                                <div>
                                    <div class="font-semibold">${displayName}</div>
                                    <div class="text-sm opacity-70 flex gap-4">
                                        <span>Configs: ${configs}</span>
                                        ${successRate !== undefined ? `<span>Success: ${successRate}%</span>` : ''}
                                    </div>
                                </div>
                                <div>
                                    <span class="status-dot ${source.status === 'active' ? 'status-active' : 'status-inactive'}"></span>
                                    <span class="text-sm ml-2">${source.status}</span>
                                </div>
                            </div>
                        `;
                        container.appendChild(div);
                    });
                } else {
                    container.innerHTML = '<div class="text-center opacity-70">No sources configured</div>';
                }
            } catch (error) {
                console.error('Failed to load sources:', error);
            }
        }
        
        // Start processing
        async function startProcessing() {
            const configPath = document.getElementById('configPath').value;
            const formats = Array.from(document.querySelectorAll('.format-cb:checked')).map(cb => cb.value);
            
            if (formats.length === 0) {
                alert('Please select at least one output format');
                return;
            }

            // Show progress
            document.getElementById('progressBar').classList.remove('hidden');
            updateProgress(0, 'Starting...');

            // Disable start button
            const startBtn = document.querySelector('#process-tab button');
            const prevText = startBtn.textContent;
            startBtn.disabled = true;
            startBtn.textContent = 'Processing...';

            try {
                const response = await fetch(`${API_BASE}/api/v1/pipeline/run`, {
                    method: 'POST',
                    headers: {
                        'Content-Type': 'application/json'
                    },
                    body: JSON.stringify({
                        config_path: configPath,
                        output_dir: 'output',
                        formats: formats
                    })
                });

                const contentType = response.headers.get('content-type') || '';
                if (!response.ok || !contentType.includes('application/json')) {
                    const text = await response.text();
                    throw new Error(`HTTP ${response.status}: ${text.substring(0, 100)}`);
                }
                const result = await response.json();

                if (result.status === 'success' && result.job_id) {
                    // Monitor job progress
                    monitorJob(result.job_id, () => {
                        // On complete
                        loadStatistics();
                        loadConfigurations();
                        startBtn.disabled = false;
                        startBtn.textContent = prevText;
                    }, (errMsg) => {
                        // On fail
                        startBtn.disabled = false;
                        startBtn.textContent = prevText;
                    });
                } else {
                    throw new Error(result.message || 'Failed to start processing');
                }
            } catch (error) {
                console.error('Processing error:', error);
                addTerminalLine(`Error: ${error.message}`, 'error');
                updateProgress(0, 'Failed');
                startBtn.disabled = false;
                startBtn.textContent = prevText;
            }
        }
        
        // Monitor job progress
        async function monitorJob(jobId, onComplete, onFail) {
            const checkInterval = setInterval(async () => {
                try {
                    const response = await fetch(`${API_BASE}/api/v1/pipeline/status/${jobId}`);
                    const contentType = response.headers.get('content-type') || '';
                    if (!response.ok || !contentType.includes('application/json')) {
                        const text = await response.text();
                        throw new Error(`HTTP ${response.status}: ${text.substring(0, 100)}`);
                    }
                    const status = await response.json();
                    
                    updateProgress(status.progress || 0, status.message || 'Processing...');
                    addTerminalLine(`[${jobId.substr(0, 8)}] ${status.message}`);
                    
                    if (status.status === 'completed') {
                        clearInterval(checkInterval);
                        updateProgress(100, 'Completed!');
                        addTerminalLine('✅ Processing completed successfully', 'success');
                        if (onComplete) onComplete();
                    } else if (status.status === 'failed') {
                        clearInterval(checkInterval);
                        updateProgress(0, 'Failed');
                        addTerminalLine(`❌ Processing failed: ${status.error}`, 'error');
                        if (onFail) onFail(status.error);
                    }
                } catch (error) {
                    clearInterval(checkInterval);
                    console.error('Job monitoring error:', error);
                    addTerminalLine(`Error: ${error.message}`, 'error');
                    if (onFail) onFail(error.message);
                }
            }, 2000);
        }
        
        // Update progress bar
        function updateProgress(percent, message) {
            document.getElementById('progressFill').style.width = `${percent}%`;
            document.getElementById('progressText').textContent = message;
        }
        
        // Add terminal line
        function addTerminalLine(text, type = 'info') {
            const terminal = document.getElementById('terminal');
            const line = document.createElement('div');
            
            const timestamp = new Date().toLocaleTimeString();
            line.textContent = `[${timestamp}] ${text}`;
            
            if (type === 'error') line.style.color = '#ef4444';
            if (type === 'success') line.style.color = '#10b981';
            
            terminal.appendChild(line);
            terminal.scrollTop = terminal.scrollHeight;
        }
    </script>
=======
    <script src="/assets/js/app.js"></script>
>>>>>>> 5f960bb5
</body>
</html><|MERGE_RESOLUTION|>--- conflicted
+++ resolved
@@ -120,377 +120,6 @@
     </div>
 
     <script src="https://cdn.jsdelivr.net/npm/chart.js"></script>
-<<<<<<< HEAD
-    <script>
-        // API Configuration
-        const API_BASE = (() => {
-            // Prefer value injected by the static server if present
-            const injected = window.__API_BASE__;
-            if (typeof injected === 'string' && injected.startsWith('http')) return injected;
-            const hostname = window.location.hostname;
-            if (hostname === 'localhost' || hostname === '127.0.0.1') {
-                return `http://${hostname}:8080`;
-            }
-            return `${window.location.protocol}//${window.location.host}`;
-        })();
-        
-        console.log('API Base:', API_BASE);
-
-        // Global state
-        let chart = null;
-        let currentTab = 'dashboard';
-        
-        // Initialize
-        document.addEventListener('DOMContentLoaded', () => {
-            initChart();
-            loadStatistics();
-            setInterval(loadStatistics, 5000);
-        });
-        
-        // Tab switching
-        function switchTab(tab, btnEl) {
-            document.querySelectorAll('.tab-content').forEach(el => {
-                el.classList.remove('active');
-                el.setAttribute('hidden', '');
-            });
-            document.getElementById(`${tab}-tab`).classList.add('active');
-            document.getElementById(`${tab}-tab`).removeAttribute('hidden');
-            
-            document.querySelectorAll('.tab-btn').forEach(btn => {
-                btn.classList.remove('bg-white/20');
-                btn.setAttribute('aria-selected', 'false');
-                btn.setAttribute('tabindex', '-1');
-            });
-            if (btnEl) {
-                btnEl.classList.add('bg-white/20');
-                btnEl.setAttribute('aria-selected', 'true');
-                btnEl.setAttribute('tabindex', '0');
-                btnEl.focus();
-            }
-            
-            currentTab = tab;
-
-            if (tab === 'configs') loadConfigurations();
-            if (tab === 'sources') loadSources();
-        }
-
-        // Keyboard navigation for tabs (left/right arrows)
-        document.getElementById('tablist').addEventListener('keydown', (e) => {
-            const tabs = Array.from(document.querySelectorAll('#tablist [role="tab"]'));
-            const currentIndex = tabs.findIndex(t => t.getAttribute('aria-selected') === 'true');
-            if (e.key === 'ArrowRight' || e.key === 'ArrowLeft') {
-                e.preventDefault();
-                let nextIndex = currentIndex;
-                if (e.key === 'ArrowRight') nextIndex = (currentIndex + 1) % tabs.length;
-                if (e.key === 'ArrowLeft') nextIndex = (currentIndex - 1 + tabs.length) % tabs.length;
-                const nextTab = tabs[nextIndex];
-                const tabId = nextTab.id.replace('tab-', '');
-                switchTab(tabId, nextTab);
-            }
-        });
-        
-        // Initialize chart
-        function initChart() {
-            const ctx = document.getElementById('chart').getContext('2d');
-            chart = new Chart(ctx, {
-                type: 'line',
-                data: {
-                    labels: [],
-                    datasets: [{
-                        label: 'Configurations',
-                        data: [],
-                        borderColor: 'rgb(99, 102, 241)',
-                        backgroundColor: 'rgba(99, 102, 241, 0.1)',
-                        tension: 0.4
-                    }]
-                },
-                options: {
-                    responsive: true,
-                    maintainAspectRatio: false,
-                    plugins: {
-                        legend: {
-                            labels: { color: 'white' }
-                        }
-                    },
-                    scales: {
-                        x: {
-                            ticks: { color: 'white' },
-                            grid: { color: 'rgba(255,255,255,0.1)' }
-                        },
-                        y: {
-                            ticks: { color: 'white' },
-                            grid: { color: 'rgba(255,255,255,0.1)' }
-                        }
-                    }
-                }
-            });
-        }
-        
-        // Load statistics
-        async function loadStatistics() {
-            try {
-                const response = await fetch(`${API_BASE}/api/v1/statistics`);
-                const contentType = response.headers.get('content-type') || '';
-                if (!response.ok || !contentType.includes('application/json')) {
-                    const text = await response.text();
-                    throw new Error(`HTTP ${response.status}: ${text.substring(0, 100)}`);
-                }
-                const stats = await response.json();
-                
-                const totalConfigs = Number(stats.total_configs) || 0;
-                const activeSources = (
-                    Number(stats.active_sources) || Number(stats.total_sources) || Number(stats.successful_sources) || 0
-                );
-                const successRatePct = Math.round(((typeof stats.success_rate === 'number' ? stats.success_rate : 0) * 100));
-                const avgQualityVal = (typeof stats.avg_quality === 'number' ? stats.avg_quality : 0);
-
-                document.getElementById('totalConfigs').textContent = totalConfigs;
-                document.getElementById('activeSources').textContent = activeSources;
-                document.getElementById('successRate').textContent = successRatePct + '%';
-                document.getElementById('avgQuality').textContent = avgQualityVal.toFixed(2);
-
-                // Update chart
-                if (chart) {
-                    const time = new Date().toLocaleTimeString();
-                    chart.data.labels.push(time);
-                    chart.data.datasets[0].data.push(totalConfigs);
-
-                    if (chart.data.labels.length > 10) {
-                        chart.data.labels.shift();
-                        chart.data.datasets[0].data.shift();
-                    }
-
-                    chart.update();
-                }
-            } catch (error) {
-                console.error('Failed to load statistics:', error);
-            }
-        }
-        
-        // Load configurations
-        async function loadConfigurations() {
-            try {
-                const response = await fetch(`${API_BASE}/api/v1/configurations?limit=50`);
-                const contentType = response.headers.get('content-type') || '';
-                if (!response.ok || !contentType.includes('application/json')) {
-                    const text = await response.text();
-                    throw new Error(`HTTP ${response.status}: ${text.substring(0, 100)}`);
-                }
-                const data = await response.json();
-
-                const container = document.getElementById('configsList');
-                container.innerHTML = '';
-
-                if (data.configurations && data.configurations.length > 0) {
-                    data.configurations.forEach(config => {
-                        const div = document.createElement('div');
-                        div.className = 'glass rounded-lg p-4';
-                        div.innerHTML = `
-                            <div class="flex justify-between">
-                                <div>
-                                    <span class="font-semibold">${config.protocol}</span>
-                                    <span class="text-sm opacity-70 ml-2">${config.server}:${config.port}</span>
-                                </div>
-                                <div>
-                                    <span class="text-sm">Quality: ${(config.quality_score * 100).toFixed(0)}%</span>
-                                </div>
-                            </div>
-                        `;
-                        container.appendChild(div);
-                    });
-                } else {
-                    container.innerHTML = '<div class="text-center opacity-70">No configurations available</div>';
-                }
-            } catch (error) {
-                console.error('Failed to load configurations:', error);
-            }
-        }
-
-        // Load sources
-        async function loadSources() {
-            try {
-                const response = await fetch(`${API_BASE}/api/v1/sources`);
-                const contentType = response.headers.get('content-type') || '';
-                if (!response.ok || !contentType.includes('application/json')) {
-                    const text = await response.text();
-                    throw new Error(`HTTP ${response.status}: ${text.substring(0, 100)}`);
-                }
-                const data = await response.json();
-
-                const container = document.getElementById('sourcesList');
-                container.innerHTML = '';
-
-                if (data.sources && data.sources.length > 0) {
-                    data.sources.forEach(source => {
-                        // Build a concise display name without showing full root
-                        let displayName = source.url || '';
-                        try {
-                            const u = new URL(displayName);
-                            const parts = u.pathname.split('/').filter(Boolean);
-                            const tail = parts.slice(-2).join('/');
-                            displayName = tail ? `${u.hostname}/…/${tail}` : u.hostname;
-                        } catch (e) {
-                            // Fallback: truncate
-                            if (displayName.length > 40) {
-                                displayName = `…${displayName.slice(-40)}`;
-                            }
-                        }
-
-                        const successRate = typeof source.success_rate === 'number'
-                            ? Math.round(source.success_rate * 100)
-                            : undefined;
-                        const configs = source.configs ?? source.avg_config_count ?? 0;
-
-                        const div = document.createElement('div');
-                        div.className = 'glass rounded-lg p-4';
-                        div.innerHTML = `
-                            <div class="flex justify-between items-center">
-                                <div>
-                                    <div class="font-semibold">${displayName}</div>
-                                    <div class="text-sm opacity-70 flex gap-4">
-                                        <span>Configs: ${configs}</span>
-                                        ${successRate !== undefined ? `<span>Success: ${successRate}%</span>` : ''}
-                                    </div>
-                                </div>
-                                <div>
-                                    <span class="status-dot ${source.status === 'active' ? 'status-active' : 'status-inactive'}"></span>
-                                    <span class="text-sm ml-2">${source.status}</span>
-                                </div>
-                            </div>
-                        `;
-                        container.appendChild(div);
-                    });
-                } else {
-                    container.innerHTML = '<div class="text-center opacity-70">No sources configured</div>';
-                }
-            } catch (error) {
-                console.error('Failed to load sources:', error);
-            }
-        }
-        
-        // Start processing
-        async function startProcessing() {
-            const configPath = document.getElementById('configPath').value;
-            const formats = Array.from(document.querySelectorAll('.format-cb:checked')).map(cb => cb.value);
-            
-            if (formats.length === 0) {
-                alert('Please select at least one output format');
-                return;
-            }
-
-            // Show progress
-            document.getElementById('progressBar').classList.remove('hidden');
-            updateProgress(0, 'Starting...');
-
-            // Disable start button
-            const startBtn = document.querySelector('#process-tab button');
-            const prevText = startBtn.textContent;
-            startBtn.disabled = true;
-            startBtn.textContent = 'Processing...';
-
-            try {
-                const response = await fetch(`${API_BASE}/api/v1/pipeline/run`, {
-                    method: 'POST',
-                    headers: {
-                        'Content-Type': 'application/json'
-                    },
-                    body: JSON.stringify({
-                        config_path: configPath,
-                        output_dir: 'output',
-                        formats: formats
-                    })
-                });
-
-                const contentType = response.headers.get('content-type') || '';
-                if (!response.ok || !contentType.includes('application/json')) {
-                    const text = await response.text();
-                    throw new Error(`HTTP ${response.status}: ${text.substring(0, 100)}`);
-                }
-                const result = await response.json();
-
-                if (result.status === 'success' && result.job_id) {
-                    // Monitor job progress
-                    monitorJob(result.job_id, () => {
-                        // On complete
-                        loadStatistics();
-                        loadConfigurations();
-                        startBtn.disabled = false;
-                        startBtn.textContent = prevText;
-                    }, (errMsg) => {
-                        // On fail
-                        startBtn.disabled = false;
-                        startBtn.textContent = prevText;
-                    });
-                } else {
-                    throw new Error(result.message || 'Failed to start processing');
-                }
-            } catch (error) {
-                console.error('Processing error:', error);
-                addTerminalLine(`Error: ${error.message}`, 'error');
-                updateProgress(0, 'Failed');
-                startBtn.disabled = false;
-                startBtn.textContent = prevText;
-            }
-        }
-        
-        // Monitor job progress
-        async function monitorJob(jobId, onComplete, onFail) {
-            const checkInterval = setInterval(async () => {
-                try {
-                    const response = await fetch(`${API_BASE}/api/v1/pipeline/status/${jobId}`);
-                    const contentType = response.headers.get('content-type') || '';
-                    if (!response.ok || !contentType.includes('application/json')) {
-                        const text = await response.text();
-                        throw new Error(`HTTP ${response.status}: ${text.substring(0, 100)}`);
-                    }
-                    const status = await response.json();
-                    
-                    updateProgress(status.progress || 0, status.message || 'Processing...');
-                    addTerminalLine(`[${jobId.substr(0, 8)}] ${status.message}`);
-                    
-                    if (status.status === 'completed') {
-                        clearInterval(checkInterval);
-                        updateProgress(100, 'Completed!');
-                        addTerminalLine('✅ Processing completed successfully', 'success');
-                        if (onComplete) onComplete();
-                    } else if (status.status === 'failed') {
-                        clearInterval(checkInterval);
-                        updateProgress(0, 'Failed');
-                        addTerminalLine(`❌ Processing failed: ${status.error}`, 'error');
-                        if (onFail) onFail(status.error);
-                    }
-                } catch (error) {
-                    clearInterval(checkInterval);
-                    console.error('Job monitoring error:', error);
-                    addTerminalLine(`Error: ${error.message}`, 'error');
-                    if (onFail) onFail(error.message);
-                }
-            }, 2000);
-        }
-        
-        // Update progress bar
-        function updateProgress(percent, message) {
-            document.getElementById('progressFill').style.width = `${percent}%`;
-            document.getElementById('progressText').textContent = message;
-        }
-        
-        // Add terminal line
-        function addTerminalLine(text, type = 'info') {
-            const terminal = document.getElementById('terminal');
-            const line = document.createElement('div');
-            
-            const timestamp = new Date().toLocaleTimeString();
-            line.textContent = `[${timestamp}] ${text}`;
-            
-            if (type === 'error') line.style.color = '#ef4444';
-            if (type === 'success') line.style.color = '#10b981';
-            
-            terminal.appendChild(line);
-            terminal.scrollTop = terminal.scrollHeight;
-        }
-    </script>
-=======
     <script src="/assets/js/app.js"></script>
->>>>>>> 5f960bb5
 </body>
 </html>